/*
Copyright 2025 The llm-d Authors.

Licensed under the Apache License, Version 2.0 (the "License");
you may not use this file except in compliance with the License.
You may obtain a copy of the License at

    http://www.apache.org/licenses/LICENSE-2.0

Unless required by applicable law or agreed to in writing, software
distributed under the License is distributed on an "AS IS" BASIS,
WITHOUT WARRANTIES OR CONDITIONS OF ANY KIND, either express or implied.
See the License for the specific language governing permissions and
limitations under the License.
*/

package proxy

import (
	"context"
	"crypto/tls"
	"errors"
	"fmt"
	"net"
	"net/http"
	"net/http/httputil"
	"net/url"
	"strings"
	"syscall"
	"time"

	"github.com/go-logr/logr"
	lru "github.com/hashicorp/golang-lru/v2"
	"k8s.io/klog/v2"
)

const (
	requestHeaderPrefillURL      = "x-prefiller-url"
	requestHeaderPrefillHostPort = "x-prefiller-host-port"
	requestHeaderRequestID       = "x-request-id"

	requestFieldKVTransferParams = "kv_transfer_params"
	requestFieldMaxTokens        = "max_tokens"
	requestFieldDoRemotePrefill  = "do_remote_prefill"
	requestFieldDoRemoteDecode   = "do_remote_decode"
	requestFieldRemoteBlockIDs   = "remote_block_ids"
	requestFieldRemoteEngineID   = "remote_engine_id"
	requestFieldRemoteHost       = "remote_host"
	requestFieldRemotePort       = "remote_port"
	requestFieldStream           = "stream"
	requestFieldStreamOptions    = "stream_options"

	// ConnectorNIXLV1 enables the (now deprecated) P/D NIXL v1 protocol
	ConnectorNIXLV1 = "nixl"

	// ConnectorNIXLV2 enables the P/D NIXL v2 protocol
	ConnectorNIXLV2 = "nixlv2"

	// ConnectorLMCache enables (now deprecated) P/D LMCache protocol
	ConnectorLMCache = "lmcache"
)

// Config represents the proxy server configuration
type Config struct {
	// Connector is the name of the P/D protocol the proxy must follow.
	Connector string

	// PrefillerUseTLS indicates whether to use TLS when sending requests to prefillers.
	PrefillerUseTLS bool

	// SecureProxy enables secure proxy when true
	SecureProxy bool

	// CertPath is the location of the TLS certificates
	CertPath string
}

type protocolRunner func(http.ResponseWriter, *http.Request, string)

// Server is the reverse proxy server
type Server struct {
	logger               logr.Logger
	addr                 net.Addr       // the proxy TCP address
	port                 string         // the proxy TCP port
	decoderURL           *url.URL       // the local decoder URL
	decoderProxy         http.Handler   // decoder proxy handler
	runConnectorProtocol protocolRunner // the handler for running the protocol
	prefillerURLPrefix   string
<<<<<<< HEAD

	prefillerProxies   *lru.Cache[string, http.Handler] // cached prefiller proxy handlers
	allowlistValidator *AllowlistValidator              // SSRF protection validator
}

// NewProxy creates a new routing reverse proxy
func NewProxy(port string, decodeURL *url.URL, connector string, prefillerUseTLS bool, enableSSRFProtection bool, inferencePoolNamespace string, inferencePoolName string) (*Server, error) {
=======
	prefillerProxies     *lru.Cache[string, http.Handler] // cached prefiller proxy handlers
	config               Config
}

// NewProxy creates a new routing reverse proxy
func NewProxy(port string, decodeURL *url.URL, config Config) *Server {
>>>>>>> a2d44ad9
	cache, _ := lru.New[string, http.Handler](16) // nolint:all

	// Create SSRF protection validator
	validator, err := NewAllowlistValidator(enableSSRFProtection, inferencePoolNamespace, inferencePoolName)
	if err != nil {
		return nil, fmt.Errorf("failed to create SSRF protection validator: %w", err)
	}

	server := &Server{
		port:               port,
		decoderURL:         decodeURL,
		prefillerProxies:   cache,
		prefillerURLPrefix: "http://",
<<<<<<< HEAD
		allowlistValidator: validator,
=======
		config:             config,
>>>>>>> a2d44ad9
	}
	switch config.Connector {
	case ConnectorLMCache:
		server.runConnectorProtocol = server.runLMCacheProtocol
	case ConnectorNIXLV1:
		server.runConnectorProtocol = server.runNIXLProtocolV1
	case ConnectorNIXLV2:
		fallthrough
	default:
		server.runConnectorProtocol = server.runNIXLProtocolV2
	}

	if config.PrefillerUseTLS {
		server.prefillerURLPrefix = "https://"
	}

	return server, nil
}

// Start the HTTP reverse proxy.
func (s *Server) Start(ctx context.Context) error {
	logger := klog.FromContext(ctx).WithName("proxy server")
	s.logger = logger

	// Start SSRF protection validator
	if err := s.allowlistValidator.Start(ctx); err != nil {
		logger.Error(err, "Failed to start allowlist validator")
		return err
	}

	ln, err := net.Listen("tcp", ":"+s.port)
	if err != nil {
		logger.Error(err, "Failed to start")
		return err
	}
	s.addr = ln.Addr()

	// Configure handlers
	mux := s.createRoutes()

	server := &http.Server{Handler: mux}

	// Create TLS certificates
	if s.config.SecureProxy {
		var cert tls.Certificate
		if s.config.CertPath != "" {
			cert, err = tls.LoadX509KeyPair(s.config.CertPath+"/tls.crt", s.config.CertPath+"/tls.key")
		} else {
			cert, err = CreateSelfSignedTLSCertificate()
		}
		if err != nil {
			logger.Error(err, "failed to create TLS certificate")
			return err
		}
		server.TLSConfig = &tls.Config{
			Certificates: []tls.Certificate{cert},
		}
		logger.Info("server TLS configured")
	}

	// Setup graceful termination (not strictly needed for sidecars)
	go func() {
		<-ctx.Done()
		logger.Info("shutting down")

		// Stop allowlist validator
		s.allowlistValidator.Stop()

		ctx, cancelFn := context.WithTimeout(context.Background(), 60*time.Second)
		defer cancelFn()
		if err := server.Shutdown(ctx); err != nil {
			logger.Error(err, "failed to gracefully shutdown")
		}
	}()

	logger.Info("starting", "addr", s.addr.String())
	if s.config.SecureProxy {
		if err := server.ServeTLS(ln, "", ""); err != nil && err != http.ErrServerClosed {
			logger.Error(err, "failed to start")
			return err
		}
	} else {
		if err := server.Serve(ln); err != nil && err != http.ErrServerClosed {
			logger.Error(err, "failed to start")
			return err
		}
	}

	return nil
}

func (s *Server) createRoutes() *http.ServeMux {
	// Configure handlers
	mux := http.NewServeMux()

	// Intercept chat requests
	mux.HandleFunc("GET /health", func(w http.ResponseWriter, _ *http.Request) {
		w.WriteHeader(http.StatusOK)
	})
	mux.HandleFunc("POST "+ChatCompletionsPath, s.chatCompletionsHandler) // /v1/chat/completions (openai)
	mux.HandleFunc("POST "+CompletionsPath, s.chatCompletionsHandler)     // /v1/completions (legacy)

	// Passthrough decoder handler
	decoderProxy := httputil.NewSingleHostReverseProxy(s.decoderURL)
	decoderProxy.ErrorHandler = func(res http.ResponseWriter, _ *http.Request, err error) {

		// Log errors from the decoder proxy
		switch {
		case errors.Is(err, syscall.ECONNREFUSED):
			s.logger.Error(err, "waiting for vLLM to be ready")
		default:
			s.logger.Error(err, "http: proxy error")
		}
		res.WriteHeader(http.StatusBadGateway)
	}
	s.decoderProxy = decoderProxy
	mux.Handle("/", s.decoderProxy)

	return mux
}

func (s *Server) prefillerProxyHandler(hostPort string) (http.Handler, error) {
	proxy, exists := s.prefillerProxies.Get(hostPort)
	if exists {
		return proxy, nil
	}

	// Backward compatible behavior: trim `http:` prefix
	hostPort, _ = strings.CutPrefix(hostPort, "http://")

	u, err := url.Parse(s.prefillerURLPrefix + hostPort)
	if err != nil {
		s.logger.Error(err, "failed to parse URL", "hostPort", hostPort)
		return nil, err
	}

	proxy = httputil.NewSingleHostReverseProxy(u)
	s.prefillerProxies.Add(hostPort, proxy)

	return proxy, nil
}<|MERGE_RESOLUTION|>--- conflicted
+++ resolved
@@ -73,6 +73,15 @@
 
 	// CertPath is the location of the TLS certificates
 	CertPath string
+
+	// enableSSRFProtection enables SSRF protection.
+	enableSSRFProtection bool
+
+	// inferencePoolNamespace InferencePool object namespace.
+	inferencePoolNamespace string
+
+	// inferencePoolNamespace InferencePool object name.
+	inferencePoolName string
 }
 
 type protocolRunner func(http.ResponseWriter, *http.Request, string)
@@ -86,26 +95,19 @@
 	decoderProxy         http.Handler   // decoder proxy handler
 	runConnectorProtocol protocolRunner // the handler for running the protocol
 	prefillerURLPrefix   string
-<<<<<<< HEAD
-
-	prefillerProxies   *lru.Cache[string, http.Handler] // cached prefiller proxy handlers
-	allowlistValidator *AllowlistValidator              // SSRF protection validator
+	allowlistValidator   *AllowlistValidator // SSRF protection validator
+
+	prefillerProxies *lru.Cache[string, http.Handler] // cached prefiller proxy handlers
+
+	config Config
 }
 
 // NewProxy creates a new routing reverse proxy
-func NewProxy(port string, decodeURL *url.URL, connector string, prefillerUseTLS bool, enableSSRFProtection bool, inferencePoolNamespace string, inferencePoolName string) (*Server, error) {
-=======
-	prefillerProxies     *lru.Cache[string, http.Handler] // cached prefiller proxy handlers
-	config               Config
-}
-
-// NewProxy creates a new routing reverse proxy
-func NewProxy(port string, decodeURL *url.URL, config Config) *Server {
->>>>>>> a2d44ad9
+func NewProxy(port string, decodeURL *url.URL, config Config) (*Server, error) {
 	cache, _ := lru.New[string, http.Handler](16) // nolint:all
 
 	// Create SSRF protection validator
-	validator, err := NewAllowlistValidator(enableSSRFProtection, inferencePoolNamespace, inferencePoolName)
+	validator, err := NewAllowlistValidator(config.enableSSRFProtection, config.inferencePoolNamespace, config.inferencePoolName)
 	if err != nil {
 		return nil, fmt.Errorf("failed to create SSRF protection validator: %w", err)
 	}
@@ -115,11 +117,8 @@
 		decoderURL:         decodeURL,
 		prefillerProxies:   cache,
 		prefillerURLPrefix: "http://",
-<<<<<<< HEAD
 		allowlistValidator: validator,
-=======
 		config:             config,
->>>>>>> a2d44ad9
 	}
 	switch config.Connector {
 	case ConnectorLMCache:
